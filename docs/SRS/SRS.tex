--- conflicted
+++ resolved
@@ -138,16 +138,6 @@
     \si{\joule} & energy & Joule\\
     \si{\farad} & electrical capacitance & farad \\
     \si{\coulomb} & electric charge & coulomb (\si{\ampere\second}) \\
-<<<<<<< HEAD
-
-    
-=======
-    $h$ & Planck's constant & 6.62607004x$10^{-34}$ \si{\joule\second} \\
-    $\hbar$ & reduced Planck's constant & $h/2\pi$ \si{\joule\second} \\
-    $m_e$ & mass of an electron & 9.10938x$10^{-31} $ \si{\kilogram} \\
-    $q_e$ & charge of an electron & 1.60217662x$10^{-19} $ \si{\coulomb} \\
-    $\epsilon_0$ & permittivity of free space  & 8.854187817x$10^{−12}$ \si{\farad/\metre}\\
->>>>>>> 11b58091
     \bottomrule
   \end{tabular}
   %	\caption{Provide a caption}
@@ -197,17 +187,9 @@
 $S_E$ & \si{\joule} & sum of conformer potential energies \\
 $C_E$ & $\frac{1}{\si{\joule}}$ & coefficient for $S_E$ in the fitness function 
 \\
-<<<<<<< HEAD
-$S_{RMSD}$ & \si{\angstrom} & sum of root-mean-square distances for all 
+$S_\text{RMSD}$ & \si{\angstrom} & sum of root-mean-square distances for all 
 conformer geometries \\
-=======
-$S_{RMSD}$ & \si{\angstrom} & sum of root-mean-square distances between all 
-possible combinations of conformer geometries \wss{They symbol would be better
-  as $S_\text{RMSD}$ because non-variable names shouldn't be in italics and
-  because as written it is spaced as if there is multiplication between $R$, $M$
-  etc.}\\
->>>>>>> 11b58091
-$C_{RMSD}$ & $\frac{1}{\si{\angstrom}}$ & coefficient for $S_{RMSD}$ in the 
+$C_\text{RMSD}$ & $\frac{1}{\si{\angstrom}}$ & coefficient for $S_\text{RMSD}$ in the 
 fitness function \wss{same comment for symbol subscript as above}\\
 $Fit_G$ & unitless & the fitness of the set of conformers \\
 $E$ & \si{\joule} & energy (of conformer) \\
@@ -241,10 +223,7 @@
   PS & Physical System Description\\
   R & Requirement\\
   SRS & Software Requirements Specification\\
-<<<<<<< HEAD
-=======
   \progname{} & \wss{Kaplan} \\
->>>>>>> 11b58091
   T & Theoretical Model\\
   \midrule
   \multicolumn{2}{c}{\large{Chemical Acronyms}} \\
@@ -956,7 +935,7 @@
 		\hline
 		Label & \bf Sum of root-mean square deviations \\
 		\hline
-		Symbol & $S_{RMSD}$\\
+		Symbol & $S_\text{RMSD}$\\
 		\hline
 		% Units& $Mt^{-3}$\\
 		% \hline
@@ -993,7 +972,7 @@
   depends on dihedral angles, \progname{} will manipulate those dihedral angles 
   and solve for 
   $Fit_G$. This fitness function has two arbitrary coefficients, $C_E$ and 
-  $C_{RMSD}$ that the user must determine through experimentation with their 
+  $C_\text{RMSD}$ that the user must determine through experimentation with their 
   molecule. \wss{other details, with 
   cross-references where appropriate.}
 \wss{Modify the examples below for your problem, and add additional models as
@@ -1013,10 +992,10 @@
   \hline
   Label& \bf Fitness of conformer geometries $Fit_G$\\
   \hline
-  Input&$C_E$, $C_{RMSD}$, $S_E$, $S_{RMSD}$ \\
-  & The input is constrained so that $C_E > 0$ and $C_{RMSD} > 0$\\
+  Input&$C_E$, $C_\text{RMSD}$, $S_E$, $S_\text{RMSD}$ \\
+  & The input is constrained so that $C_E > 0$ and $C_\text{RMSD} > 0$\\
   \hline
-  Output&$Fit_G = C_E S_E + C_{RMSD} S_{RMSD}$ \\
+  Output&$Fit_G = C_E S_E + C_\text{RMSD} S_\text{RMSD}$ \\
   & This equation is entirely empirical and its output does not have any 
   physical meaning. The purpose of the equation is to represent the optimal set 
   of conformers for a given input molecule.\\
@@ -1025,8 +1004,8 @@
   (\si{1/\joule}).\\
   &$S_E$ is the absolute value of the sum of conformer energies (\ddref{Sum_E}) 
   (\si{\joule}).\\
-  &$C_{RMSD}$ is root-mean square deviation coefficient (\si{1/\angstrom}).\\
-  &$S_{RMSD}$ is sum of root-mean square deviations for each conformer 
+  &$C_\text{RMSD}$ is root-mean square deviation coefficient (\si{1/\angstrom}).\\
+  &$S_\text{RMSD}$ is sum of root-mean square deviations for each conformer 
   (\ddref{Sum_RMSD}) (\si{\angstrom}).\\
   & The above equation applies when the number of conformers is greater than 
   one. 
@@ -1076,12 +1055,12 @@
 cases the typical values will be specific to the molecule (specifically, number 
 of atoms). Should these two columns still be in this table?}
 
-For $C_E$ and $C_{RMSD}$, the values for the coefficients depend on the shape 
+For $C_E$ and $C_\text{RMSD}$, the values for the coefficients depend on the shape 
 of the potential energy surface. For example, in a surface where the minima are 
 close together and the potential wells for the conformers are very high, 
 placing more emphasis on $C_E$ (i.e. making $C_E$ bigger) would enable a better 
 $Fit_G$. In the case where there are many low-lying conformers with wide energy 
-basins, then the emphasis on $C_{RMSD}$ would afford a better result. The 
+basins, then the emphasis on $C_\text{RMSD}$ would afford a better result. The 
 number of conformers may not be known at the start of the program; the user may 
 have to determine this value through experimentation with the code.
 
@@ -1096,7 +1075,7 @@
   $n_G$ & $n\geq 2\text{*} | n\in{\mathbb{Z}}$ & $n_G \leq n_{max}$ & 2-5 & N/A 
   \\
   $C_E$ & $C_E > 0$ & $C_E > 0$ & 0.5 & N/A \\
-  $C_{RMSD}$ & $C_{RMSD} > 0$ & $C_{RMSD} > 0$ & 0.5 & N/A \\
+  $C_\text{RMSD}$ & $C_\text{RMSD} > 0$ & $C_\text{RMSD} > 0$ & 0.5 & N/A \\
   $BS$ & available for molecule & available in software package & cc-pVTZ & N/A 
   \\
   $QCM$& available for molecule & available in software package & CCSD & N/A \\
@@ -1174,7 +1153,7 @@
 	to search for \\
 	$C_E$ & \si{\joule} & floating point & coefficient for energy term in 
 	fitness function \\
-	$C_{RMSD}$ & \si{\metre} & floating point & coefficient for RMSD term 
+	$C_\text{RMSD}$ & \si{\metre} & floating point & coefficient for RMSD term 
 	in fitness function \\
 	BS & unitless & string & basis set \\
 	QCM & unitless & string & quantum chemical method \\
@@ -1235,7 +1214,7 @@
 
 \item The program should have some suggestions for 
 inputs (example, default values for $n_G$, $C_E$, and 
-$C_{RMSD}$) to help the user get started. 
+$C_\text{RMSD}$) to help the user get started. 
 
 \item The program should work well with other quantum 
 chemistry packages.
